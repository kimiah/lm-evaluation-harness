import abc
from dataclasses import dataclass, field, asdict

import re
import ast
import yaml
import evaluate
import random
import itertools
import functools
from tqdm import tqdm

import datasets
import numpy as np

from typing import Union, List, Any, Tuple, Literal
from collections.abc import Callable

from lm_eval import utils
from lm_eval.api import samplers
from lm_eval.api.instance import Instance
from lm_eval.api.filter import FilterEnsemble

from lm_eval.logger import eval_logger
from lm_eval.prompts import get_prompt
from lm_eval.filters import build_filter_ensemble
from lm_eval.api.metrics import (
    mean,
    weighted_perplexity,
    bits_per_byte,
    metric_max_over_ground_truths,
)
from lm_eval.api.registry import (
    get_metric,
    get_aggregation,
    get_default_aggregation,
    is_higher_better,
    DEFAULT_METRIC_REGISTRY,
    OUTPUT_TYPE_REGISTRY,
    AGGREGATION_REGISTRY,
)

ALL_OUTPUT_TYPES = [
    "loglikelihood",
    "multiple_choice",
    "loglikelihood_rolling",
    "greedy_until",
]


@dataclass
class TaskConfig(dict):
    # task naming/registry
    task: str = None
    group: Union[str, list] = None
    # HF dataset options.
    # which dataset to use,
    # and what splits for what purpose
    dataset_path: str = None
    dataset_name: str = None
    dataset_kwargs: dict = None
    training_split: str = None
    validation_split: str = None
    test_split: str = None
    fewshot_split: str = None  # TODO: assert that this not None if num_fewshot > 0. (?) assert if this is same split as one evaling (?)
    # formatting / prompting options.
    # see docs/advanced_task_guide.md for more info
    process_docs: Callable = None
    doc_to_text: Union[Callable, str] = None
    doc_to_target: Union[Callable, str] = None
    doc_to_choice: Union[Callable, str, dict, list] = None
    gold_alias: Union[Callable, str] = None
    process_results: Union[Callable, str] = None
    use_prompt: str = None
    description: str = ""
    target_delimiter: str = " "
    fewshot_delimiter: str = "\n\n"
    # runtime configuration options
    num_fewshot: int = 0
    # scoring options
    metric_list: str = None
    output_type: str = "greedy_until"
    generation_kwargs: dict = None
    repeats: int = 1
    filter_list: Union[str, list] = None
    should_decontaminate: bool = False
    doc_to_decontamination_query: str = None

    metadata: str = None  # by default, not used in the code. allows for users to pass arbitrary info to tasks

<<<<<<< HEAD
    def __post_init__(self) -> None:
=======
    def __post_init__(self):

        if "." in self.dataset_path:
            import inspect
            from importlib import import_module

            self.dataset_path = inspect.getfile(import_module(self.dataset_path))

>>>>>>> cc7828dd
        if self.generation_kwargs is not None:
            if self.output_type != "greedy_until":
                eval_logger.warning(
                    "passed `generation_kwargs`, but not using `output_type: greedy_until`!"
                )
                assert self.output_type != "greedy_until"

            if "temperature" in self.generation_kwargs:
                self.generation_kwargs["temperature"] = float(
                    self.generation_kwargs["temperature"]
                )

            if "until" not in self.generation_kwargs:
                self.generation_kwargs["until"] = [self.fewshot_delimiter]
        else:
            if self.output_type == "greedy_until":
                # ensure that we greedily generate in absence of explicit arguments otherwise
                self.generation_kwargs = {
                    "until": None
                    if self.fewshot_delimiter is None
                    else [self.fewshot_delimiter],
                    "do_sample": False,
                    "temperature": 0.0,
                }

        # TODO: how to make TaskConfigs be de- and re-serializable, even when using the !function constructor?

    def __getitem__(self, item):
        return getattr(self, item)

    def __setitem__(self, item, value):
        return setattr(self, item, value)

    def to_dict(self):
        """dumps the current config as a dictionary object, as a printable format.
        null fields will not be printed.
        Used for dumping results alongside full task configuration

        :return: dict
            A printable dictionary version of the TaskConfig object.

        # TODO: should any default value in the TaskConfig not be printed?
        """
        cfg_dict = asdict(self)
        # remove values that are `None`
        for k, v in list(cfg_dict.items()):
            if v is None:
                cfg_dict.pop(k)
            elif isinstance(v, Callable):
                # TODO: this should handle Promptsource template objects as a separate case?
                cfg_dict[k] = str(v)
        return cfg_dict


class Task(abc.ABC):
    """A task represents an entire benchmark including its dataset, problems,
    answers, and evaluation methods. See BoolQ for a simple example implementation

    A `doc` can be any python object which represents one instance of evaluation.
    This is usually a dictionary e.g.
        {"question": ..., "answer": ...} or
        {"question": ..., question, answer)
    """

    VERSION = None

    # The name of the `Task` benchmark as denoted in the HuggingFace datasets Hub
    # or a path to a custom `datasets` loading script.
    DATASET_PATH: str = None

    # The name of a subset within `DATASET_PATH`.
    DATASET_NAME: str = None

    OUTPUT_TYPE: str = None

    def __init__(
        self,
        data_dir=None,
        cache_dir=None,
        download_mode=None,
        config=None,
    ) -> None:
        """
        :param data_dir: str
            Stores the path to a local folder containing the `Task`'s data files.
            Use this to specify the path to manually downloaded data (usually when
            the dataset is not publicly accessible).
        :param cache_dir: str
            The directory to read/write the `Task` dataset. This follows the
            HuggingFace `datasets` API with the default cache directory located at:
                `~/.cache/huggingface/datasets`
            NOTE: You can change the cache location globally for a given process
            by setting the shell environment variable, `HF_DATASETS_CACHE`,
            to another directory:
                `export HF_DATASETS_CACHE="/path/to/another/directory"`
        :param download_mode: datasets.DownloadMode
            How to treat pre-existing `Task` downloads and data.
            - `datasets.DownloadMode.REUSE_DATASET_IF_EXISTS`
                Reuse download and reuse dataset.
            - `datasets.DownloadMode.REUSE_CACHE_IF_EXISTS`
                Reuse download with fresh dataset.
            - `datasets.DownloadMode.FORCE_REDOWNLOAD`
                Fresh download and fresh dataset.
        """
        self.download(data_dir, cache_dir, download_mode)
        self._training_docs = None
        self._fewshot_docs = None
        self._instances = None

        self._config = TaskConfig(**config) if config else TaskConfig()

        if not hasattr(self, "_filters"):
            self._filters = []
            for name, components in self._config.get(
                "filters", [["none", [["take_first", None]]]]
            ):
                filter_pipeline = build_filter_ensemble(name, components)
                self._filters.append(filter_pipeline)

        self.sampler = samplers.Sampler(
            list(self.fewshot_docs()), self, rnd=random.Random(1234)
        )

    def download(self, data_dir=None, cache_dir=None, download_mode=None) -> None:
        """Downloads and returns the task dataset.
        Override this method to download the dataset from a custom API.

        :param data_dir: str
            Stores the path to a local folder containing the `Task`'s data files.
            Use this to specify the path to manually downloaded data (usually when
            the dataset is not publicly accessible).
        :param cache_dir: str
            The directory to read/write the `Task` dataset. This follows the
            HuggingFace `datasets` API with the default cache directory located at:
                `~/.cache/huggingface/datasets`
            NOTE: You can change the cache location globally for a given process
            by setting the shell environment variable, `HF_DATASETS_CACHE`,
            to another directory:
                `export HF_DATASETS_CACHE="/path/to/another/directory"`
        :param download_mode: datasets.DownloadMode
            How to treat pre-existing `Task` downloads and data.
            - `datasets.DownloadMode.REUSE_DATASET_IF_EXISTS`
                Reuse download and reuse dataset.
            - `datasets.DownloadMode.REUSE_CACHE_IF_EXISTS`
                Reuse download with fresh dataset.
            - `datasets.DownloadMode.FORCE_REDOWNLOAD`
                Fresh download and fresh dataset.
        """
        self.dataset = datasets.load_dataset(
            path=self.DATASET_PATH,
            name=self.DATASET_NAME,
            data_dir=data_dir,
            cache_dir=cache_dir,
            download_mode=download_mode,
        )

    @abc.abstractmethod
    def has_training_docs(self):
        """Whether the task has a training set"""
        pass

    @abc.abstractmethod
    def has_validation_docs(self):
        """Whether the task has a validation set"""
        pass

    @abc.abstractmethod
    def has_test_docs(self):
        """Whether the task has a test set"""
        pass

    def training_docs(self):
        """
        :return: Iterable[obj]
            A iterable of any object, that doc_to_text can handle
        """
        return []

    def validation_docs(self):
        """
        :return: Iterable[obj]
            A iterable of any object, that doc_to_text can handle
        """
        return []

    def test_docs(self):
        """
        :return: Iterable[obj]
            A iterable of any object, that doc_to_text can handle
        """
        return []

    def fewshot_docs(self):
        """
        :return: Iterable[obj]
            A iterable of any object, that doc_to_text can handle
        """
        if self.has_training_docs():
            return self.training_docs()
        elif self.has_validation_docs():
            return self.validation_docs()
        else:
            eval_logger.warning(
                "has_training_docs and has_validation_docs are False"
                ", using test_docs as fewshot_docs but this is not recommended."
            )
            return self.test_docs()

    def _process_doc(self, doc):
        """
        Override this to process (detokenize, strip, replace, etc.) individual
        documents. This can be used in a map over documents of a data split.
        E.g. `map(self._process_doc, self.dataset["validation"])`

        :return: dict
            The processed version of the specified `doc`.
        """
        return doc

    @property
    def instances(self):
        """After calling `task.build_all_requests()`, tasks
        maintain a list of the dataset instances which will be evaluated.
        """
        return self._instances

    def fewshot_examples(self, k, rnd):
        if self._training_docs is None:
            self._training_docs = list(self.training_docs())

        return rnd.sample(self._training_docs, k)

    def doc_to_decontamination_query(self, doc) -> None:
        print(
            "Override doc_to_decontamination_query with document specific decontamination query."
        )
        assert False

    @abc.abstractmethod
    def doc_to_text(self, doc):
        pass

    @abc.abstractmethod
    def doc_to_target(self, doc):
        pass

    def build_all_requests(self, limit=None, rank=None, world_size=None) -> None:
        """Build a set of Instances for a task, and store them in task.instances"""
        if self.has_test_docs():
            docs = self.test_docs()
        elif self.has_validation_docs():
            docs = self.validation_docs()
        else:
            assert (
                False
            ), f"Task dataset (path={self.DATASET_PATH}, name={self.DATASET_NAME}) must have valid or test docs!"

        eval_logger.info(
            f"Building contexts for task '{self._config.task}' on rank {rank}..."
        )

        instances = []
        for doc_id, doc in utils.create_iterator(
            enumerate(docs), rank, world_size, limit
        ):
            # sample fewshot context #TODO: need to offset doc_id by rank now!
            fewshot_ctx = self.fewshot_context(
                doc,
                self._config.num_fewshot,
            )

            # TODO: we should override self._config.repeats if doing greedy gen so users don't waste time+compute
            inst = self.construct_requests(
                doc=doc,
                ctx=fewshot_ctx,
                metadata=(self._config["task"], doc_id, self._config.repeats),
            )

            if not isinstance(inst, list):
                inst = [inst]

            instances.extend(inst)

        self._instances = instances
        assert len(self._instances) != 0, "task.build_requests() did not find any docs!"

    @abc.abstractmethod
    def construct_requests(self, doc, ctx, **kwargs):
        """Uses RequestFactory to construct Requests and returns an iterable of
        Requests which will be sent to the LM.

        :param doc:
            The document as returned from training_docs, validation_docs, or test_docs.
        :param ctx: str
            The context string, generated by fewshot_context. This includes the natural
            language description, as well as the few shot examples, and the question
            part of the document for `doc`.
        :param doc_idx: int
            The index of a document within `self.test_docs()` or `self.validation_docs()`,
            whichever is the main split used.
        :param repeats: int
        TODO: update this docstring
            The number of times each instance in a dataset is inferred on. Defaults to 1,
            can be increased for techniques like majority voting.
        """
        pass

    @abc.abstractmethod
    def process_results(self, doc, results):
        """Take a single document and the LM results and evaluates, returning a
        dict where keys are the names of submetrics and values are the values of
        the metric for that one document

        :param doc:
            The document as returned from training_docs, validation_docs, or test_docs.
        :param results:
            The results of the requests created in construct_requests.
        """
        pass

    @abc.abstractmethod
    def aggregation(self):
        """
        :returns: {str: [metric_score] -> float}
            A dictionary where keys are the names of submetrics and values are
            functions that aggregate a list of metric scores
        """
        pass

    @abc.abstractmethod
    def higher_is_better(self):
        """
        :returns: {str: bool}
            A dictionary where keys are the names of submetrics and values are
            whether a higher value of the submetric is better
        """
        pass

    @classmethod
    def count_bytes(cls, doc):
        """Used for byte-level perplexity metrics in rolling loglikelihood"""
        return len(doc.encode("utf-8"))

    @classmethod
    def count_words(cls, doc):
        """Downstream loglikelihood_rolling perplexity tasks with custom word boundaries should override this!"""
        return len(re.split(r"\s+", doc))

    @utils.positional_deprecated
    def fewshot_context(self, doc, num_fewshot):
        """Returns a fewshot context string that is made up of a prepended description
        (if provided), the `num_fewshot` number of examples, and an appended prompt example.

        :param doc: str
            The document as returned from training_docs, validation_docs, or test_docs.
        :param num_fewshot: int
            The number of fewshot examples to provide in the returned context string.
        :returns: str
            The fewshot context.
        """

        if num_fewshot == 0:
            # always prepend the (possibly empty) task description
            labeled_examples = self._config.description
        else:
            labeled_examples = self._config.description + self.sampler.get_context(
                doc, num_fewshot
            )

        example = self.doc_to_text(doc)
        if type(example) == str:
            return labeled_examples + example
        elif type(example) == list:
            return [labeled_examples + ex for ex in example]
        elif type(example) == int:
            if self._config.doc_to_choice is not None:
                choices = self.doc_to_choice(doc)
                return labeled_examples + choices[example]
            else:
                return labeled_examples + str(example)

    def apply_filters(self):
        if hasattr(self, "_filters"):
            for f in self._filters:
                f.apply(self._instances)
        else:
            eval_logger.warning("No filter defined, passing through instances")
            return self._instances

    def dump_config(self) -> dict:
        """Returns a dictionary representing the task's config.

        :returns: str
            The fewshot context.
        """
        # TODO: this should only return the overrides applied to a non-YAML task's configuration.
        # (num_fewshot)
        return self._config.to_dict()


class ConfigurableTask(Task):
    VERSION = "Yaml"
    OUTPUT_TYPE = None
    CONFIG = None

    def __init__(
        self, data_dir=None, cache_dir=None, download_mode=None, config: dict = None
    ) -> None:  # TODO no super() call here
        # Get pre-configured attributes
        self._config = self.CONFIG

        # Use new configurations if there was no preconfiguration
        if self._config is None:
            self._config = TaskConfig(**config)
        # Overwrite configs
        else:
            if config is not None:
                self._config.__dict__.update(config)

        if self._config is None:
            raise ValueError(
                "Must pass a config to ConfigurableTask, either in cls.CONFIG or `config` kwarg"
            )

        if self._config.output_type is not None:
            assert self._config.output_type in ALL_OUTPUT_TYPES
            self.OUTPUT_TYPE = self._config.output_type

        if self._config.dataset_path is not None:
            self.DATASET_PATH = self._config.dataset_path

        if self._config.dataset_name is not None:
            self.DATASET_NAME = self._config.dataset_name

        self._metric_fn_list = {}
        self._metric_fn_kwargs = {}
        self._aggregation_list = {}
        self._higher_is_better = {}

        _metric_list = DEFAULT_METRIC_REGISTRY[self._config.output_type]
        if self._config.metric_list is None:
            # TODO: handle this in TaskConfig.__post_init__ ?
            for metric_name in _metric_list:
                self._metric_fn_list[metric_name] = get_metric(metric_name)
                self._aggregation_list[metric_name] = get_default_aggregation(
                    metric_name
                )
                self._higher_is_better[metric_name] = is_higher_better(metric_name)
        else:
            for metric_config in self._config.metric_list:
                assert "metric" in metric_config
                metric_name = metric_config["metric"]
                kwargs = {
                    key: metric_config[key]
                    for key in metric_config
                    if key not in ["metric", "aggregation", "higher_is_better"]
                }

                if self._config.process_results is not None:
                    self._metric_fn_list[metric_name] = None
                    self._metric_fn_kwargs[metric_name] = {}
                elif callable(metric_name):
                    metric_fn = metric_name.__call__
                    metric_name = metric_name.__name__
                    self._metric_fn_list[metric_name] = metric_fn
                    self._metric_fn_kwargs[metric_name] = kwargs
                else:
                    self._metric_fn_list[metric_name] = get_metric(metric_name)
                    self._metric_fn_kwargs[metric_name] = kwargs

                if "aggregation" in metric_config:
                    agg_name = metric_config["aggregation"]
                    if type(agg_name) == str:
                        self._aggregation_list[metric_name] = get_aggregation(agg_name)
                    elif callable(agg_name):
                        self._aggregation_list[metric_name] = metric_config[
                            "aggregation"
                        ]
                else:
                    INV_AGG_REGISTRY = {v: k for k, v in AGGREGATION_REGISTRY.items()}
                    metric_agg = get_default_aggregation(metric_name)
                    eval_logger.warning(
                        f"metric {metric_name} is defined, but aggregation is not. "
                        f"using default "
                        f"aggregation={INV_AGG_REGISTRY[metric_agg]}"
                    )
                    self._aggregation_list[metric_name] = metric_agg

                if "higher_is_better" in metric_config:
                    self._higher_is_better[metric_name] = metric_config[
                        "higher_is_better"
                    ]
                else:
                    eval_logger.warning(
                        f"metric {metric_name} is defined, but higher_is_better is not. "
                        f"using default "
                        f"higher_is_better={is_higher_better(metric_name)}"
                    )
                    self._higher_is_better[metric_name] = is_higher_better(metric_name)

        self.download(self._config.dataset_kwargs)
        self._training_docs = None
        self._fewshot_docs = None

        if self._config.filter_list is not None:
            self._filters = []
            for filter_config in self._config.filter_list:
                for filter_pipeline in filter_config:
                    filter_name = filter_config["name"]
                    filter_functions = filter_config["filter"]
                    components = []
                    for function in filter_functions:
                        kwargs = {
                            key: function[key] for key in function if key != "function"
                        }
                        components.append([function["function"], kwargs])
                    filter_pipeline = build_filter_ensemble(filter_name, components)
                self._filters.append(filter_pipeline)
        else:
            self._filters = [build_filter_ensemble("none", [["take_first", None]])]

        if self._config.use_prompt is not None:
            eval_logger.info(f"loading prompt {self._config.use_prompt}")
            self.prompt = get_prompt(
                self._config.use_prompt, self.DATASET_PATH, self.DATASET_NAME
            )
        else:
            self.prompt = None

        if self.fewshot_docs() is not None:
            self.sampler = samplers.Sampler(
                list(self.fewshot_docs()), self, rnd=random.Random(1234)
            )

        if self.has_test_docs():
            self.task_docs = self.test_docs()
        elif self.has_validation_docs():
            self.task_docs = self.validation_docs()
        else:
            assert (
                False
            ), f"Task dataset (path={self.DATASET_PATH}, name={self.DATASET_NAME}) must have valid or test docs!"

        # Test One Doc
        self.features = list(self.task_docs.features.keys())
        self.multiple_input = 0
        self.multiple_target = 0
        test_doc = self.task_docs[0]
        test_text = self.doc_to_text(test_doc)
        test_target = self.doc_to_target(test_doc)

        if self._config.doc_to_choice is not None:
            test_choice = self.doc_to_choice(test_doc)
            if type(test_choice) is not list:
                eval_logger.error("doc_to_choice must return list")
            else:
                num_choice = len(test_choice)

            if type(test_text) is int:
                self.multiple_input = num_choice
        else:
            test_choice = None

        if type(test_target) is list:
            self.multiple_target = len(test_target)
        else:
            if (type(test_target) is int) and (test_choice is not None):
                test_target = test_choice[test_target]
            else:
                test_target = str(test_target)

        if test_choice is not None:
            check_choices = test_choice
        else:
            check_choices = [test_target]

        for choice in check_choices:
            choice_has_whitespace = True if " " in choice else False
            delimiter_has_whitespace = (
                True if " " in self._config.target_delimiter else False
            )

            if delimiter_has_whitespace and choice_has_whitespace:
                eval_logger.warning(
                    f'Both target_delimiter and target choice: "{choice}" have whitespace'
                )
            elif (not delimiter_has_whitespace) and (not choice_has_whitespace):
                eval_logger.warning(
                    f'Both target_delimiter and target choice: "{choice}" does not have whitespace, ignore if the language you are evaluating on does not require/use whitespace'
                )

    def download(self, dataset_kwargs=None) -> None:
        self.dataset = datasets.load_dataset(
            path=self.DATASET_PATH,
            name=self.DATASET_NAME,
            **dataset_kwargs if dataset_kwargs is not None else {},
        )

    def has_training_docs(self) -> bool:
        if self._config.training_split is not None:
            return True
        else:
            return False

    def has_validation_docs(self) -> bool:
        if self._config.validation_split is not None:
            return True
        else:
            return False

    def has_test_docs(self) -> bool:
        if self._config.test_split is not None:
            return True
        else:
            return False

    def training_docs(self) -> datasets.Dataset:
        if self.has_training_docs():
            if self._config.process_docs is not None:
                return self._config.process_docs(
                    self.dataset[self._config.training_split]
                )
            return self.dataset[self._config.training_split]

    def validation_docs(self) -> datasets.Dataset:
        if self.has_validation_docs():
            if self._config.process_docs is not None:
                return self._config.process_docs(
                    self.dataset[self._config.validation_split]
                )
            return self.dataset[self._config.validation_split]

    def test_docs(self) -> datasets.Dataset:
        if self.has_test_docs():
            if self._config.process_docs is not None:
                return self._config.process_docs(self.dataset[self._config.test_split])
            return self.dataset[self._config.test_split]

    def fewshot_docs(self):
        if self._config.fewshot_split is not None:
            return self.dataset[self._config.fewshot_split]
        else:
            if self._config.num_fewshot > 0:
                eval_logger.warning(
                    f"Task '{self._config.task}': "
                    "num_fewshot > 0 but fewshot_split is None. "
                    "using preconfigured rule."
                )
            return super().fewshot_docs()

    def apply_filters(self):

        if hasattr(self, "_filters"):
            for f in self._filters:
                f.apply(self._instances, self.task_docs)
        else:
            eval_logger.warning("No filter defined, passing through instances")
            return self._instances

    def should_decontaminate(self):
        return self._config.should_decontaminate

    def doc_to_decontamination_query(self, doc):
        if self._config.should_decontaminate:
            if self._config.doc_to_decontamination_query in self.features:
                return doc[self._config.doc_to_decontamination_query]
            else:
                return ast.literal_eval(
                    utils.apply_template(self._config.doc_to_decontamination_query, doc)
                )

    def _process_doc(self, doc):
        """
        Override this to process (detokenize, strip, replace, etc.) individual
        documents. This can be used in a map over documents of a data split.
        E.g. `map(self._process_doc, self.dataset["validation"])`

        :return: dict
            The processed version of the specified `doc`.
        """
        return doc

    def doc_to_text(self, doc):
        if self.prompt is not None:
            doc_to_text = self.prompt
        else:
            doc_to_text = self._config.doc_to_text

        if type(doc_to_text) == int:
            return doc_to_text
        elif type(doc_to_text) == str:
            if doc_to_text in self.features:
                # if self._config.doc_to_choice is not None:
                #     return self.doc_to_choice(doc)[doc[doc_to_text]]
                # else:
                return doc[doc_to_text]
            else:
                text_string = utils.apply_template(doc_to_text, doc)
                if text_string.isdigit() and self._config.doc_to_choice is not None:
                    return ast.literal_eval(text_string)
                else:
                    return text_string
        elif callable(doc_to_text):
            return doc_to_text(doc)
        # Used when applying a Promptsource template
        elif hasattr(doc_to_text, "apply"):
            applied_prompt = doc_to_text.apply(doc)
            if len(applied_prompt) == 2:
                return applied_prompt[0]
            else:
                eval_logger.warning("Applied prompt returns empty string")
                return self._config.fewshot_delimiter
        else:
            print(type(doc_to_text))
            raise TypeError

    def doc_to_target(self, doc: dict) -> Union[int, str, list]:
        if self.prompt is not None:
            doc_to_target = self.prompt
        else:
            doc_to_target = self._config.doc_to_target

        if type(doc_to_target) == int:
            return doc_to_target
        elif type(doc_to_target) == str:
            if doc_to_target in self.features:
                # if self._config.doc_to_choice is not None:
                #     return self.doc_to_choice(doc)[doc[doc_to_target]]
                # else:
                return doc[doc_to_target]
            else:
                target_string = utils.apply_template(doc_to_target, doc)
                if target_string.isdigit() and self._config.doc_to_choice is not None:
                    return ast.literal_eval(target_string)
                elif (
                    len(target_string) >= 2
                    and (target_string[0] == "[")
                    and (target_string[-1] == "]")
                ):
                    return ast.literal_eval(target_string)
                else:
                    return target_string
        elif type(doc_to_target) == list:
            return doc_to_target
        elif callable(doc_to_target):
            return doc_to_target(doc)
        # Used when applying a Promptsource template
        elif hasattr(doc_to_target, "apply"):
            applied_prompt = doc_to_target.apply(doc)
            if len(applied_prompt) == 2:
                return applied_prompt[1]
            else:
                eval_logger.warning("Applied prompt returns empty string")
                return self._config.fewshot_delimiter
        else:
            raise TypeError

    def doc_to_choice(self, doc: Any) -> List[str]:
        if self.prompt is not None:
            doc_to_choice = self.prompt
        elif self._config.doc_to_choice is None:
            eval_logger.error("doc_to_choice was called but not set in config")
        else:
            doc_to_choice = self._config.doc_to_choice

        if type(doc_to_choice) == str:
            return ast.literal_eval(utils.apply_template(doc_to_choice, doc))
        elif type(doc_to_choice) == list:
            return doc_to_choice
        elif type(doc_to_choice) == dict:
            return list(doc_to_choice.values())
        elif callable(doc_to_choice):
            return doc_to_choice(doc)
        elif hasattr(doc_to_choice, "get_answer_choices_list"):
            return doc_to_choice.get_answer_choices_list(doc)
        else:
            raise TypeError

    def gold_alias(self, doc):
        # returns a version of the gold target answer to a document,
        # which should be passed into metric for scoring as the ground truth.

        # in multiple_choice tasks, this should be castable to an int corresponding to the index
        # within the answer choices, while doc_to_target is the string version of {{answer_choices[gold]}}.
        if self._config.gold_alias is not None:
            doc_to_target = self._config.gold_alias
        else:
            return self.doc_to_target(doc)

        if type(doc_to_target) == str:
            return utils.apply_template(doc_to_target, doc)
        elif callable(doc_to_target):
            return doc_to_target(doc)
        elif hasattr(doc_to_target, "apply"):
            return doc_to_target.apply(doc)[1]
        else:
            raise TypeError

    def construct_requests(
        self, doc: dict, ctx: str, **kwargs
    ) -> Union[List[Instance], Instance]:
        if self.OUTPUT_TYPE == "loglikelihood":
            arguments = (ctx, self.doc_to_target(doc))
        elif self.OUTPUT_TYPE == "loglikelihood_rolling":
            arguments = (self.doc_to_target(doc),)
        elif self.OUTPUT_TYPE == "multiple_choice":
            choices = self.doc_to_choice(doc)
            target_delimiter = self._config.target_delimiter
            if self.multiple_input:
                # If there are multiple inputs, choices are placed in the ctx
                cont = self.doc_to_target(doc)
                arguments = [(ctx, f"{target_delimiter}{cont}") for ctx in choices]
            else:
                # Otherwise they are placed in the continuation
                arguments = [(ctx, f"{target_delimiter}{cont}") for cont in choices]

            request_list = [
                Instance(
                    request_type="loglikelihood",
                    doc=doc,
                    arguments=arg,
                    idx=i,
                    **kwargs,
                )
                for i, arg in enumerate(arguments)
            ]
            # TODO: we should raise a warning telling users this will at most ~2x runtime.
            if "acc_mutual_info" in self._metric_fn_list.keys():
                # if we are calculating multiple choice accuracy
                # using mutual information instead of raw loglikelihood as metric, need unconditional lls.

                # here mutual info refers to calculating
                # log(P(choice|ctx) / P(choice)) = log(P(choice|ctx)) - log(P(choice))
                # in other words normalizing by subtracting the unconditional logprob of each choice.
                request_list.extend(
                    [
                        Instance(
                            request_type="loglikelihood",
                            doc=doc,
                            arguments=("", "{}".format(choice)),
                            idx=i,
                            **kwargs,
                        )
                        for i, choice in enumerate(choices)
                    ]
                )
            return request_list

        elif self.OUTPUT_TYPE == "greedy_until":
            arguments = (ctx, self._config.generation_kwargs)

        return Instance(
            request_type=self.OUTPUT_TYPE, doc=doc, arguments=arguments, idx=0, **kwargs
        )

    def process_results(self, doc, results):
        if callable(self._config.process_results):
            return self._config.process_results(doc, results)

        result_dict = {}
        use_metric = list(self._metric_fn_list.keys())
        if self.OUTPUT_TYPE == "loglikelihood":
            results = results[0]
            ll, is_greedy = results
            return {
                **({"perplexity": ll} if "perplexity" in use_metric else {}),
                **({"acc": int(is_greedy)} if "acc" in use_metric else {}),
            }
        elif self.OUTPUT_TYPE == "loglikelihood_rolling":
            (loglikelihood,) = results
            _words = self.count_words(self.doc_to_target(doc))
            _bytes = self.count_bytes(self.doc_to_target(doc))
            return {
                **(
                    {"word_perplexity": (loglikelihood, _words)}
                    if "word_perplexity" in use_metric
                    else {}
                ),
                **(
                    {"byte_perplexity": (loglikelihood, _bytes)}
                    if "byte_perplexity" in use_metric
                    else {}
                ),
                **(
                    {"bits_per_byte": (loglikelihood, _bytes)}
                    if "bits_per_byte" in use_metric
                    else {}
                ),
            }
        elif self.OUTPUT_TYPE == "multiple_choice":
            lls, is_greedy = zip(*results)

            # retrieve choices in List[str] form, to compute choice lengths, etc.
            choices = self.doc_to_choice(doc)
            completion_len = np.array([float(len(i)) for i in choices])

            if (
                2 * len(choices) == len(lls)
                and "acc_mutual_info" in self._metric_fn_list.keys()
            ):
                # then we are doing mutual info.
                # this stores the "dryrun" / unconditional answer loglikelihoods
                lls_unconditional = lls[1::2]
                assert len(lls_unconditional) == len(choices)
                # and this stores our "regular" conditional loglikelihoods
                lls = lls[::2]

            pred = np.argmax(lls)
            pred_norm = np.argmax(lls / completion_len)

            if self.multiple_input:
                gold = self.doc_to_text(doc)
            else:
                gold = self.doc_to_target(doc)

            gold_index_error = False
            if type(gold) is list:
                gold = [i if i < len(choices) else -100 for i in gold]
                if -100 in gold:
                    gold_index_error = True
            else:
                if type(gold) is int:
                    gold = gold if gold < len(choices) else -100
                elif type(gold) is str:
                    gold = choices.index(gold) if gold in choices else -100

                if gold == -100:
                    gold_index_error = True

            if gold_index_error:
                eval_logger.warning(
                    f"Label index was not in within range of available choices,"
                    f"Sample:\n\n{doc}\n\n"
                )

            if self.multiple_target:
                acc = 1.0 if pred in gold else 0.0
                acc_norm = 1.0 if pred_norm in gold else 0.0
                exact_match = int(any([is_greedy[i] if i != -100 else 0 for i in gold]))
            else:
                acc = 1.0 if pred == gold else 0.0
                acc_norm = 1.0 if pred_norm == gold else 0.0
                # TODO: this gets score of 0 on arc_challenge for pythia-70m. need to test that this works properly
                exact_match = int(is_greedy[gold]) if gold != -100 else 0

            result_dict = {
                **({"acc": acc} if "acc" in use_metric else {}),
                **({"f1": (gold, pred)} if "f1" in use_metric else {}),
                **({"mcc": (gold, pred)} if "mcc" in use_metric else {}),
                **({"acc_norm": acc_norm} if "acc_norm" in use_metric else {}),
                **({"exact_match": exact_match} if "exact_match" in use_metric else {}),
            }

            if "acc_mutual_info" in use_metric:
                lls_mutual_info = [
                    ll_c - ll_u for ll_c, ll_u in zip(lls, lls_unconditional)
                ]
                acc_mutual_info = 1.0 if np.argmax(lls_mutual_info) == gold else 0.0
                result_dict["acc_mutual_info"] = acc_mutual_info

        elif self.OUTPUT_TYPE == "greedy_until":
            gold = self.doc_to_target(doc)
            if self._config.doc_to_choice is not None:
                # If you set doc_to_choice,
                # it assumes that doc_to_target returns a number.
                choices = self.doc_to_choice(doc)
                gold = choices[gold]
            else:
                gold = str(gold)

            result = results[0]
            for metric in self._metric_fn_list.keys():
                if self.multiple_target:
                    # in the case where we have multiple targets,
                    # return true if any are true
                    # TODO: this may break for multipLe_target, non zero-or-1 metrics
                    scores = []
                    for gold_option in gold:
                        res = self._metric_fn_list[metric](
                            references=[gold_option],
                            predictions=[result],
                            **self._metric_fn_kwargs[metric],
                        )
                        if isinstance(res, dict):
                            # TODO: this handles the case where HF evaluate returns a dict.
                            res = res[metric]
                        scores.append(res)
                    if any(scores):
                        result_score = 1.0
                    else:
                        result_score = 0.0
                else:
                    result_score = self._metric_fn_list[metric](
                        references=[gold],
                        predictions=[result],
                        **self._metric_fn_kwargs[metric],
                    )
                    if isinstance(result_score, dict):
                        # TODO: this handles the case where HF evaluate returns a dict.
                        result_score = result_score[metric]
                result_dict[metric] = result_score
        else:
            raise ValueError(
                f"Passed invalid output_type '{self.OUTPUT_TYPE}' ! Please use one of ",
                "'loglikelihood', 'loglikelihood_rolling', 'greedy_until' or 'multiple_choice'",
            )

        return result_dict

    def aggregation(self):
        return self._aggregation_list

    def higher_is_better(self):
        return self._higher_is_better


class MultipleChoiceTask(Task):
    OUTPUT_TYPE: str = "loglikelihood"

    def doc_to_target(self, doc: dict) -> str:
        return " " + doc["choices"][doc["gold"]]

    def construct_requests(self, doc: dict, ctx: str, **kwargs) -> List[Instance]:
        # TODO: add mutual info here?
        return [
            Instance(
                request_type="loglikelihood",
                doc=doc,
                arguments=(ctx, " {}".format(choice)),
                idx=i,
                **kwargs,
            )
            for i, choice in enumerate(doc["choices"])
        ]

    def process_results(self, doc: dict, results: List[Tuple[float, bool]]) -> dict:
        results = [
            res[0] for res in results
        ]  # only retain loglikelihoods, discard is_greedy TODO: do we need is_greedy anywhere?
        gold = doc["gold"]

        acc = 1.0 if np.argmax(results) == gold else 0.0
        completion_len = np.array([float(len(i)) for i in doc["choices"]])
        acc_norm = 1.0 if np.argmax(results / completion_len) == gold else 0.0

        return {
            "acc": acc,
            "acc_norm": acc_norm,
        }

    def higher_is_better(self) -> dict:
        return {
            "acc": True,
            "acc_norm": True,
        }

    def aggregation(self) -> dict:
        return {
            "acc": mean,
            "acc_norm": mean,
        }


class PerplexityTask(Task):
    OUTPUT_TYPE = "loglikelihood_rolling"

    def has_training_docs(self) -> bool:
        return False

    def fewshot_examples(self, k: int, rnd) -> List:
        assert k == 0
        return []

    def fewshot_context(self, doc: dict, num_fewshot: int) -> Literal[""]:
        assert (
            num_fewshot == 0
        ), "The number of fewshot examples must be 0 for perplexity tasks."

        return ""

    def higher_is_better(self) -> dict:
        return {
            "word_perplexity": False,
            "byte_perplexity": False,
            "bits_per_byte": False,
        }

    def doc_to_decontamination_query(self, doc):
        return doc

    def doc_to_text(self, doc) -> str:
        return ""

    def doc_to_target(self, doc):
        return doc

    def construct_requests(self, doc: dict, ctx: Union[str, None], **kwargs):
        assert not ctx

        return Instance(
            request_type=self.OUTPUT_TYPE,
            doc=doc,
            arguments=(self.doc_to_target(doc),),
            idx=0,
            **kwargs,
        )

    def process_results(self, doc: dict, results: float) -> dict:
        (loglikelihood,) = results
        words = self.count_words(self.doc_to_target(doc))
        bytes_ = self.count_bytes(self.doc_to_target(doc))
        return {
            "word_perplexity": (loglikelihood, words),
            "byte_perplexity": (loglikelihood, bytes_),
            "bits_per_byte": (loglikelihood, bytes_),
        }

    def aggregation(self) -> dict:
        return {
            "word_perplexity": weighted_perplexity,
            "byte_perplexity": weighted_perplexity,
            "bits_per_byte": bits_per_byte,
        }

    @classmethod
    def count_bytes(cls, doc) -> int:
        return len(doc.encode("utf-8"))

    @classmethod
    def count_words(cls, doc) -> int:
        """Downstream tasks with custom word boundaries should override this!"""
        return len(re.split(r"\s+", doc))<|MERGE_RESOLUTION|>--- conflicted
+++ resolved
@@ -88,18 +88,14 @@
 
     metadata: str = None  # by default, not used in the code. allows for users to pass arbitrary info to tasks
 
-<<<<<<< HEAD
+
     def __post_init__(self) -> None:
-=======
-    def __post_init__(self):
-
         if "." in self.dataset_path:
             import inspect
             from importlib import import_module
 
             self.dataset_path = inspect.getfile(import_module(self.dataset_path))
 
->>>>>>> cc7828dd
         if self.generation_kwargs is not None:
             if self.output_type != "greedy_until":
                 eval_logger.warning(
@@ -192,7 +188,6 @@
             HuggingFace `datasets` API with the default cache directory located at:
                 `~/.cache/huggingface/datasets`
             NOTE: You can change the cache location globally for a given process
-            by setting the shell environment variable, `HF_DATASETS_CACHE`,
             to another directory:
                 `export HF_DATASETS_CACHE="/path/to/another/directory"`
         :param download_mode: datasets.DownloadMode
